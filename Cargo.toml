--- conflicted
+++ resolved
@@ -208,7 +208,6 @@
 num-traits = "0.2.17"
 num-bigint = "0.4.4"
 phf = { version = "0.11", default-features = false }
-<<<<<<< HEAD
 
 # Deoxys
 mc-deoxys = { path = "crates/client/deoxys" }
@@ -233,7 +232,6 @@
 rand_chacha = "0.3.1"
 tokio-retry = "0.3"
 tracing = "0.1.37"
-url = "2.2.2"
 assert = "0.0.4"
 itertools = "0.10.5"
 strum_macros = "0.25.2"
@@ -268,6 +266,4 @@
 tokio-stream = "0.1.8"
 tracing-subscriber = "0.3.16"
 tower = "0.4"
-=======
-url = "2.4.1"
->>>>>>> 5003054b
+url = "2.4.1"