--- conflicted
+++ resolved
@@ -14,26 +14,18 @@
 use std::sync::Arc;
 
 use blockifier::execution::contract_class::{ContractClass as ContractClassBf, ContractClassV1 as ContractClassV1Bf};
-use blockifier::execution::entry_point::CallInfo;
 use errors::StarknetRpcApiError;
 use jsonrpsee::core::{async_trait, RpcResult};
 use jsonrpsee::types::error::CallError;
 use log::error;
-<<<<<<< HEAD
-=======
-use mc_deoxys::commitments::transactions;
-use mc_deoxys::l2::get_config;
-use mc_deoxys::utility::get_highest_block_hash_and_number;
->>>>>>> 82bad261
+use mc_sync::l2::get_config;
+use mc_sync::utility::get_highest_block_hash_and_number;
 use mc_genesis_data_provider::GenesisProvider;
 pub use mc_rpc_core::utils::*;
 pub use mc_rpc_core::{Felt, StarknetReadRpcApiServer, StarknetTraceRpcApiServer, StarknetWriteRpcApiServer};
 use mc_storage::OverrideHandle;
-use mc_sync::l2::get_config;
-use mc_sync::utility::get_highest_block_hash_and_number;
 use mp_block::BlockStatus;
 use mp_contract::class::ContractClassWrapper;
-use mp_convert::contract::flattened_sierra_to_sierra_contract_class;
 use mp_felt::{Felt252Wrapper, Felt252WrapperError};
 use mp_hashers::HasherT;
 use mp_transactions::compute_hash::ComputeTransactionHash;
@@ -46,14 +38,12 @@
 use sc_client_api::BlockBackend;
 use sc_network_sync::SyncingService;
 use sc_transaction_pool::{ChainApi, Pool};
-use sc_transaction_pool_api::error::{Error as PoolError, IntoPoolError};
-use sc_transaction_pool_api::{TransactionPool, TransactionSource};
+use sc_transaction_pool_api::TransactionPool;
 use sp_api::ProvideRuntimeApi;
 use sp_arithmetic::traits::UniqueSaturatedInto;
 use sp_blockchain::HeaderBackend;
 use sp_core::H256;
 use sp_runtime::traits::{Block as BlockT, Header as HeaderT};
-use sp_runtime::transaction_validity::InvalidTransaction;
 use sp_runtime::DispatchError;
 use starknet_api::api_core::ClassHash;
 use starknet_api::block::BlockHash;
@@ -63,10 +53,10 @@
     BlockHashAndNumber, BlockId, BlockTag, BlockWithTxHashes, BlockWithTxs, BroadcastedDeclareTransaction,
     BroadcastedDeployAccountTransaction, BroadcastedInvokeTransaction, BroadcastedTransaction, ContractClass,
     DeclareTransactionReceipt, DeclareTransactionResult, DeployAccountTransactionReceipt,
-    DeployAccountTransactionResult, DeployTransactionReceipt, Event, EventFilterWithPage, EventsPage,
+    DeployAccountTransactionResult, DeployTransactionReceipt, EventFilterWithPage, EventsPage,
     ExecutionResources, ExecutionResult, FeeEstimate, FieldElement, FunctionCall, Hash256, InvokeTransactionReceipt,
     InvokeTransactionResult, L1HandlerTransactionReceipt, MaybePendingBlockWithTxHashes, MaybePendingBlockWithTxs,
-    MaybePendingTransactionReceipt, MsgFromL1, MsgToL1, StateDiff, StateUpdate, SyncStatus, SyncStatusType,
+    MaybePendingTransactionReceipt, MsgFromL1, StateDiff, StateUpdate, SyncStatus, SyncStatusType,
     Transaction, TransactionExecutionStatus, TransactionFinalityStatus, TransactionReceipt,
 };
 use starknet_providers::{Provider, ProviderError, SequencerGatewayProvider};
@@ -82,11 +72,13 @@
     client: Arc<C>,
     backend: Arc<mc_db::Backend<B>>,
     overrides: Arc<OverrideHandle<B>>,
+    #[allow(dead_code)]
     pool: Arc<P>,
     #[allow(dead_code)]
     graph: Arc<Pool<A>>,
     sync_service: Arc<SyncingService<B>>,
     starting_block: <<B>::Header as HeaderT>::Number,
+    #[allow(dead_code)]
     genesis_provider: Arc<G>,
     _marker: PhantomData<(B, BE, H)>,
 }
@@ -238,6 +230,7 @@
         Ok(rpc_state_diff)
     }
 
+    #[allow(dead_code)]
     fn try_txn_hash_from_cache(
         &self,
         tx_index: usize,
@@ -269,9 +262,6 @@
         }
     }
 }
-
-/// Taken from https://github.com/paritytech/substrate/blob/master/client/rpc/src/author/mod.rs#L78
-const TX_SOURCE: TransactionSource = TransactionSource::External;
 
 #[async_trait]
 impl<A, B, BE, G, C, P, H> StarknetWriteRpcApiServer for Starknet<A, B, BE, G, C, P, H>
@@ -1589,13 +1579,7 @@
 
         let actual_fee = execution_infos.actual_fee.0.into();
 
-<<<<<<< HEAD
-        let actual_status = if starknet_block.header().block_number
-            <= mc_sync::l1::ETHEREUM_STATE_UPDATE.lock().unwrap().block_number
-        {
-=======
-        let actual_status = if block_number <= mc_deoxys::l1::ETHEREUM_STATE_UPDATE.lock().unwrap().block_number {
->>>>>>> 82bad261
+        let actual_status = if block_number <= mc_sync::l1::ETHEREUM_STATE_UPDATE.lock().unwrap().block_number {
             TransactionFinalityStatus::AcceptedOnL1.into()
         } else {
             TransactionFinalityStatus::AcceptedOnL2.into()
@@ -1699,43 +1683,6 @@
     }
 }
 
-async fn submit_extrinsic<P, B>(
-    pool: Arc<P>,
-    best_block_hash: <B as BlockT>::Hash,
-    extrinsic: <B as BlockT>::Extrinsic,
-) -> Result<<P as TransactionPool>::Hash, StarknetRpcApiError>
-where
-    P: TransactionPool<Block = B> + 'static,
-    B: BlockT,
-    <B as BlockT>::Extrinsic: Send + Sync + 'static,
-{
-    pool.submit_one(best_block_hash, TX_SOURCE, extrinsic).await.map_err(|e| {
-        error!("Failed to submit extrinsic: {:?}", e);
-        match e.into_pool_error() {
-            Ok(PoolError::InvalidTransaction(InvalidTransaction::BadProof)) => StarknetRpcApiError::ValidationFailure,
-            _ => StarknetRpcApiError::InternalServerError,
-        }
-    })
-}
-
-async fn convert_tx_to_extrinsic<C, B>(
-    client: Arc<C>,
-    best_block_hash: <B as BlockT>::Hash,
-    transaction: UserTransaction,
-) -> Result<<B as BlockT>::Extrinsic, StarknetRpcApiError>
-where
-    B: BlockT,
-    C: ProvideRuntimeApi<B>,
-    C::Api: StarknetRuntimeApi<B> + ConvertTransactionRuntimeApi<B>,
-{
-    let extrinsic = client.runtime_api().convert_transaction(best_block_hash, transaction).map_err(|e| {
-        error!("Failed to convert transaction: {:?}", e);
-        StarknetRpcApiError::InternalServerError
-    })?;
-
-    Ok(extrinsic)
-}
-
 fn convert_error<C, B, T>(
     client: Arc<C>,
     best_block_hash: <B as BlockT>::Hash,
