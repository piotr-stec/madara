//! Converts types from [`starknet_providers`] to madara's expected types.

use mp_fee::ResourcePrice;
use mp_felt::Felt252Wrapper;
use starknet_api::hash::StarkFelt;
use starknet_ff::FieldElement;
use starknet_providers::sequencer::models as p;

use crate::commitments::lib::calculate_commitments;

<<<<<<< HEAD
pub async fn block<B: BlockT>(block: p::Block, backend: Arc<mc_db::Backend<B>>) -> mp_block::Block {
    let count_tx = block.transactions.len() as u128;

    let mp_txs = conv_txs(block.transactions);
    let mp_block_number = block.block_number.expect("no block number provided");
    let mp_events = events(&block.transaction_receipts);
    let (transaction_commitment, event_commitment) = commitments(&mp_txs, &mp_events, mp_block_number, backend).await;
=======
pub fn block(block: &p::Block) -> mp_block::Block {
    let transactions = transactions(&block.transactions);
    let events = events(&block.transaction_receipts);
    let block_number = block.block_number.expect("no block number provided");
    let sequencer_address = block.sequencer_address.map_or(contract_address(FieldElement::ZERO), contract_address);
    let (transaction_commitment, event_commitment) = commitments(&transactions, &events, block_number);
    let l1_gas_price = resource_price(block.eth_l1_gas_price);
    let protocol_version = starknet_version(&block.starknet_version);
>>>>>>> 3f00b99d

    let header = mp_block::Header {
        parent_block_hash: felt(block.parent_block_hash),
        block_number: mp_block_number,
        block_timestamp: block.timestamp,
        global_state_root: felt(block.state_root.expect("no state root provided")),
        sequencer_address: block.sequencer_address.map_or(contract_address(FieldElement::ZERO), contract_address),
        transaction_count: count_tx,
        transaction_commitment,
        event_count: mp_events.len() as u128,
        event_commitment,
        protocol_version: starknet_version(&block.starknet_version),
        l1_gas_price: resource_price(block.eth_l1_gas_price),
        extra_data: block.block_hash.map(|h| sp_core::U256::from_big_endian(&h.to_bytes_be())),
    };

    let ordered_events: Vec<mp_block::OrderedEvents> = block
        .transaction_receipts
        .iter()
        .enumerate()
        .filter(|(_, r)| r.events.len() > 0)
        .map(|(i, r)| mp_block::OrderedEvents::new(i as u128, r.events.iter().map(event).collect()))
        .collect();

    mp_block::Block::new(header, mp_txs, ordered_events)
}

fn conv_txs(txs: Vec<p::TransactionType>) -> Vec<mp_transactions::Transaction> {
    txs.into_iter().map(conv_tx).collect()
}

fn conv_tx(transaction: p::TransactionType) -> mp_transactions::Transaction {
    match transaction {
        p::TransactionType::InvokeFunction(tx) => mp_transactions::Transaction::Invoke(conv_tx_invoke(tx)),
        p::TransactionType::Declare(tx) => mp_transactions::Transaction::Declare(conv_tx_declare(tx)),
        p::TransactionType::Deploy(tx) => mp_transactions::Transaction::Deploy(conv_tx_deploy(tx)),
        p::TransactionType::DeployAccount(tx) => {
            mp_transactions::Transaction::DeployAccount(conv_tx_deploy_account(tx))
        }
        p::TransactionType::L1Handler(tx) => mp_transactions::Transaction::L1Handler(conv_tx_l1_handler(tx)),
    }
}

fn conv_tx_invoke(tx: p::InvokeFunctionTransaction) -> mp_transactions::InvokeTransaction {
    if tx.version == FieldElement::ZERO {
        mp_transactions::InvokeTransaction::V0(mp_transactions::InvokeTransactionV0 {
            max_fee: fee(tx.max_fee.expect("no max fee provided")),
            signature: tx.signature.into_iter().map(felt).map(Into::into).collect(),
            contract_address: felt(tx.sender_address).into(),
            entry_point_selector: felt(tx.entry_point_selector.expect("no entry_point_selector provided")).into(),
            calldata: tx.calldata.into_iter().map(felt).map(Into::into).collect(),
        })
    } else {
        mp_transactions::InvokeTransaction::V1(mp_transactions::InvokeTransactionV1 {
            max_fee: fee(tx.max_fee.expect("no max fee provided")),
            signature: tx.signature.into_iter().map(felt).map(Into::into).collect(),
            nonce: felt(tx.nonce.expect("no nonce provided")).into(),
            sender_address: felt(tx.sender_address).into(),
            calldata: tx.calldata.into_iter().map(felt).map(Into::into).collect(),
            offset_version: false,
        })
    }
}

fn conv_tx_declare(tx: p::DeclareTransaction) -> mp_transactions::DeclareTransaction {
    if tx.version == FieldElement::ZERO {
        mp_transactions::DeclareTransaction::V0(mp_transactions::DeclareTransactionV0 {
            max_fee: fee(tx.max_fee.expect("no max fee provided")),
            signature: tx.signature.into_iter().map(felt).map(Into::into).collect(),
            nonce: felt(tx.nonce).into(),
            class_hash: felt(tx.class_hash).into(),
            sender_address: felt(tx.sender_address).into(),
        })
    } else if tx.version == FieldElement::ONE {
        mp_transactions::DeclareTransaction::V1(mp_transactions::DeclareTransactionV1 {
            max_fee: fee(tx.max_fee.expect("no max fee provided")),
            signature: tx.signature.into_iter().map(felt).map(Into::into).collect(),
            nonce: felt(tx.nonce).into(),
            class_hash: felt(tx.class_hash).into(),
            sender_address: felt(tx.sender_address).into(),
            offset_version: false,
        })
    } else {
        mp_transactions::DeclareTransaction::V2(mp_transactions::DeclareTransactionV2 {
            max_fee: fee(tx.max_fee.expect("no max fee provided")),
            signature: tx.signature.into_iter().map(felt).map(Into::into).collect(),
            nonce: felt(tx.nonce).into(),
            class_hash: felt(tx.class_hash).into(),
            sender_address: felt(tx.sender_address).into(),
            compiled_class_hash: felt(tx.compiled_class_hash.expect("no class hash available")).into(),
            offset_version: false,
        })
    }
}

fn conv_tx_deploy(tx: p::DeployTransaction) -> mp_transactions::DeployTransaction {
    mp_transactions::DeployTransaction {
        version: starknet_api::transaction::TransactionVersion(felt(tx.version)),
        class_hash: felt(tx.class_hash).into(),
        contract_address: felt(tx.contract_address).into(),
        contract_address_salt: felt(tx.contract_address_salt).into(),
        constructor_calldata: tx.constructor_calldata.into_iter().map(felt).map(Into::into).collect(),
    }
}

fn conv_tx_deploy_account(tx: p::DeployAccountTransaction) -> mp_transactions::DeployAccountTransaction {
    mp_transactions::DeployAccountTransaction {
        max_fee: fee(tx.max_fee.expect("no max fee provided")),
        signature: tx.signature.into_iter().map(felt).map(Into::into).collect(),
        nonce: felt(tx.nonce).into(),
        contract_address_salt: felt(tx.contract_address_salt).into(),
        constructor_calldata: tx.constructor_calldata.into_iter().map(felt).map(Into::into).collect(),
        class_hash: felt(tx.class_hash).into(),
        offset_version: false,
    }
}

fn conv_tx_l1_handler(tx: p::L1HandlerTransaction) -> mp_transactions::HandleL1MessageTransaction {
    mp_transactions::HandleL1MessageTransaction {
        nonce: tx
            .nonce
            .ok_or("Nonce value is missing")
            .and_then(|n| u64::try_from(felt(n)).map_err(|_| "Failed to convert felt value to u64"))
            .unwrap_or_else(|e| {
                eprintln!("{}", e);
                0
            }),
        contract_address: felt(tx.contract_address).into(),
        entry_point_selector: felt(tx.entry_point_selector).into(),
        calldata: tx.calldata.into_iter().map(felt).map(Into::into).collect(),
    }
}

/// Converts a starknet version string to a felt value.
/// If the string contains more than 31 bytes, the function panics.
fn starknet_version(version: &Option<String>) -> Felt252Wrapper {
    match version {
        Some(version) => {
            Felt252Wrapper::try_from(version.as_bytes()).expect("Failed to convert version to felt: string is too long")
        }
        None => Felt252Wrapper::ZERO,
    }
}

fn fee(felt: starknet_ff::FieldElement) -> u128 {
    felt.try_into().expect("Value out of range for u128")
}

fn resource_price(eth_l1_gas_price: starknet_ff::FieldElement) -> ResourcePrice {
    ResourcePrice {
        price_in_strk: None,
        price_in_wei: fee(eth_l1_gas_price).try_into().expect("Value out of range for u64"),
    }
}

fn events(receipts: &[p::ConfirmedTransactionReceipt]) -> Vec<starknet_api::transaction::Event> {
    receipts.iter().flat_map(|r| &r.events).map(event).collect()
}

fn event(event: &p::Event) -> starknet_api::transaction::Event {
    use starknet_api::transaction::{Event, EventContent, EventData, EventKey};

    Event {
        from_address: contract_address(event.from_address),
        content: EventContent {
            keys: event.keys.iter().copied().map(felt).map(EventKey).collect(),
            data: EventData(event.data.iter().copied().map(felt).collect()),
        },
    }
}

<<<<<<< HEAD
async fn commitments<B: BlockT>(
=======
fn commitments(
>>>>>>> 3f00b99d
    transactions: &[mp_transactions::Transaction],
    events: &[starknet_api::transaction::Event],
    block_number: u64,
) -> (StarkFelt, StarkFelt) {
    let chain_id = chain_id();

<<<<<<< HEAD
    let (commitment_tx, commitment_event) =
        calculate_commitments::<B, PedersenHasher>(transactions, events, chain_id, block_number, backend).await;
=======
    let (a, b) = calculate_commitments(transactions, events, chain_id, block_number);
>>>>>>> 3f00b99d

    (commitment_tx.into(), commitment_event.into())
}

fn chain_id() -> mp_felt::Felt252Wrapper {
    starknet_ff::FieldElement::from_byte_slice_be(b"SN_MAIN").unwrap().into()
}

fn felt(field_element: starknet_ff::FieldElement) -> starknet_api::hash::StarkFelt {
    starknet_api::hash::StarkFelt::new(field_element.to_bytes_be()).unwrap()
}

fn contract_address(field_element: starknet_ff::FieldElement) -> starknet_api::api_core::ContractAddress {
    starknet_api::api_core::ContractAddress(starknet_api::api_core::PatriciaKey(felt(field_element)))
}<|MERGE_RESOLUTION|>--- conflicted
+++ resolved
@@ -8,15 +8,6 @@
 
 use crate::commitments::lib::calculate_commitments;
 
-<<<<<<< HEAD
-pub async fn block<B: BlockT>(block: p::Block, backend: Arc<mc_db::Backend<B>>) -> mp_block::Block {
-    let count_tx = block.transactions.len() as u128;
-
-    let mp_txs = conv_txs(block.transactions);
-    let mp_block_number = block.block_number.expect("no block number provided");
-    let mp_events = events(&block.transaction_receipts);
-    let (transaction_commitment, event_commitment) = commitments(&mp_txs, &mp_events, mp_block_number, backend).await;
-=======
 pub fn block(block: &p::Block) -> mp_block::Block {
     let transactions = transactions(&block.transactions);
     let events = events(&block.transaction_receipts);
@@ -25,7 +16,6 @@
     let (transaction_commitment, event_commitment) = commitments(&transactions, &events, block_number);
     let l1_gas_price = resource_price(block.eth_l1_gas_price);
     let protocol_version = starknet_version(&block.starknet_version);
->>>>>>> 3f00b99d
 
     let header = mp_block::Header {
         parent_block_hash: felt(block.parent_block_hash),
@@ -197,23 +187,14 @@
     }
 }
 
-<<<<<<< HEAD
-async fn commitments<B: BlockT>(
-=======
 fn commitments(
->>>>>>> 3f00b99d
     transactions: &[mp_transactions::Transaction],
     events: &[starknet_api::transaction::Event],
     block_number: u64,
 ) -> (StarkFelt, StarkFelt) {
     let chain_id = chain_id();
 
-<<<<<<< HEAD
-    let (commitment_tx, commitment_event) =
-        calculate_commitments::<B, PedersenHasher>(transactions, events, chain_id, block_number, backend).await;
-=======
     let (a, b) = calculate_commitments(transactions, events, chain_id, block_number);
->>>>>>> 3f00b99d
 
     (commitment_tx.into(), commitment_event.into())
 }
