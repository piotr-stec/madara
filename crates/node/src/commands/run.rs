--- conflicted
+++ resolved
@@ -69,11 +69,7 @@
         let gateway = format!("{uri}/gateway").parse().unwrap();
         let feeder_gateway = format!("{uri}/feeder_gateway").parse().unwrap();
 
-<<<<<<< HEAD
-        mc_deoxys::FetchConfig { gateway, feeder_gateway, chain_id, workers: 5 }
-=======
-        mc_deoxys::BlockFetchConfig { gateway, feeder_gateway, chain_id, workers: 5, sound: false }
->>>>>>> f3d7324f
+        mc_deoxys::FetchConfig { gateway, feeder_gateway, chain_id, workers: 5, sound: false }
     }
 }
 
@@ -109,10 +105,11 @@
     #[clap(long)]
     pub cache: bool,
 
-    /// Yes.
+    /// This will invoke sound interpreted from the block hashes.
     #[clap(long)]
     pub sound: bool,
 
+    /// This wrap a specific deoxys environment for a node quick start.
     #[clap(long)]
     pub deoxys: bool,
 }
@@ -155,8 +152,8 @@
     runner.run_node_until_exit(|config| async move {
         let sealing = cli.run.sealing.map(Into::into).unwrap_or_default();
         let cache = cli.run.cache;
-<<<<<<< HEAD
-        let fetch_block_config = cli.run.network.block_fetch_config();
+        let mut fetch_block_config = cli.run.network.block_fetch_config();
+        fetch_block_config.sound = cli.run.sound;
         let l1_endpoint = if let Some(url) = cli.run.l1_endpoint {
             url
         } else {
@@ -173,12 +170,6 @@
             fetch_block_config,
         )
         .map_err(sc_cli::Error::Service)
-=======
-        let mut fetch_block_config = cli.run.network.block_fetch_config();
-        fetch_block_config.sound = cli.run.sound;
-        service::new_full(config, sealing, da_config, cli.run.base.rpc_port.unwrap(), cache, fetch_block_config)
-            .map_err(sc_cli::Error::Service)
->>>>>>> f3d7324f
     })
 }
 
